--- conflicted
+++ resolved
@@ -38,7 +38,6 @@
 from myhdl._compat import StringIO
 import warnings
 
-import myhdl
 import myhdl
 from myhdl import *
 from myhdl._compat import integer_types, class_types, PY2
@@ -336,10 +335,10 @@
                 print("%s %s%s%s;" % (k, p, r, s._name), file=f)
             else:
                 if isinstance(s._init, myhdl._enum.EnumItemType):
-                    print("%s %s%s%s = %s;" % 
+                    print("%s %s%s%s = %s;" %
                           (k, p, r, s._name, s._init._toVerilog()), file=f)
                 else:
-                    print("%s %s%s%s = %s;" % 
+                    print("%s %s%s%s = %s;" %
                           (k, p, r, s._name, _intRepr(s._init)), file=f)
         elif s._read:
             # the original exception
@@ -368,10 +367,6 @@
         initial_assignments = None
         if m._driven:
             k = m._driven
-<<<<<<< HEAD
-        print("%s %s%s%s [0:%s-1];" % (k, p, r, m.name, m.depth), file=f)
-    # print(file=f)
-=======
 
             if toVerilog.initial_values:
                 if all([each._init == m.mem[0]._init for each in m.mem]):
@@ -385,7 +380,7 @@
                                 %s[i] = %s;
                             end
                         end
-                        ''' % (initialize_block_name, len(m.mem), m.name, 
+                        ''' % (initialize_block_name, len(m.mem), m.name,
                                _intRepr(m.mem[0]._init)))
 
                     initial_assignments = (
@@ -393,8 +388,8 @@
 
                 else:
                     val_assignments = '\n'.join(
-                        ['    %s[%d] <= %s;' % 
-                         (m.name, n, _intRepr(each._init)) 
+                        ['    %s[%d] <= %s;' %
+                         (m.name, n, _intRepr(each._init))
                          for n, each in enumerate(m.mem)])
                     initial_assignments = (
                         'initial begin\n' + val_assignments + '\nend')
@@ -406,7 +401,6 @@
             print(initial_assignments, file=f)
 
     print(file=f)
->>>>>>> f4fde1c9
     for s in constwires:
         if s._type in (bool, intbv):
             c = int(s.val)
