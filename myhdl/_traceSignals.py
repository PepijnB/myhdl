--- conflicted
+++ resolved
@@ -107,7 +107,6 @@
             else:
                 directory = self.directory
 
-<<<<<<< HEAD
             if isinstance(dut, _Module):
                 raise TypeError("Module %s: conversion should be on an instance" % dut.__name__)
 
@@ -117,16 +116,13 @@
                 warnings.warn("\n    traceSignals(): Deprecated usage: See http://dev.myhdl.org/meps/mep-114.html", stacklevel=2)
                 h = _HierExtr(name, dut, *args, **kwargs)
 
-            vcdpath = os.path.join(directory, name + ".vcd")
-=======
             if self.filename is None:
                 filename = name
             else:
                 filename = str(self.filename)
 
-            h = _HierExtr(name, dut, *args, **kwargs)
             vcdpath = os.path.join(directory, filename + ".vcd")
->>>>>>> a109b7ad
+
             if path.exists(vcdpath):
                 backup = vcdpath + '.' + str(path.getmtime(vcdpath))
                 shutil.copyfile(vcdpath, backup)
